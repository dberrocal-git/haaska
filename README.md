# haaska: Home Assistant Alexa Skill Adapter

[![Join the chat at https://gitter.im/auchter/haaska](https://badges.gitter.im/auchter/haaska.svg)](https://gitter.im/auchter/haaska?utm_source=badge&utm_medium=badge&utm_campaign=pr-badge&utm_content=badge)

haaska implements a skill adapter to bridge a [Home Assistant](https://home-assistant.io) instance and the Alexa Lighting API. Currently, haaska supports the following entity types:

| Type           | On/Off Supported? | Dim Supported? |
|----------------|-------------------|----------------|
| Groups         | Yes               | No             |
| Input Booleans | Yes               | No             |
| Lights         | Yes               | Yes            |
| Media Players  | Yes               | Yes (volume)   |
| Scenes         | Yes               | No             |
| Scripts        | Yes               | No             |
| Switches       | Yes               | No             |

[@brusc](https://github.com/brusc) put together a good [video](https://www.youtube.com/watch?v=zZuwQ9spPkQ) which demonstrates haaska in action, and provides a walkthrough of the setup process.

## Setup

1. In the `config/` directory, copy `config.json.sample` to `config.json` and update it. [Below](#config-values) is a listing of properties that `config.json` will accept.

1. Run `make` to build a deployable package of haaska. This will generate a `haaska.zip` file that you'll upload to AWS Lambda (if you're used to docker you can try running make with `docker build -t haaska . && docker run -v "$PWD":/usr/src/app haaska`
1. Register with an OAuth provider, such as Login with Amazon.
    * Note the "Client ID" and "Client Secret", as you'll need those later
1. Create an Alexa skill and Lambda Function by following [these instructions](https://developer.amazon.com/public/solutions/alexa/alexa-skills-kit/docs/steps-to-create-a-smart-home-skill) (with the modifications noted below).
    * The name of the Alexa skill doesn't matter, but I'd suggest "haaska"
    * The name of the Lambda function does matter; use "haaska", otherwise you'll need to modify the `FUNCTION_NAME` variable in the `Makefile`.
    * Select `lambda_basic_execution` for the Lambda role
    * Select "Upload a .ZIP file" for "Code entry type", and upload `haaska.zip` that you created in step 1.
    * For "Handler", enter "haaska.event\_handler"
    * Leave the rest of the defaults alone, and click "Next"
    * Check "Enable event source"
    * Under the "Account Linking" section:
        * Set Authorization URL to: https://www.amazon.com/ap/oa
        * Set the Client ID to the previously noted value from Login with Amazon
        * Set Scope to profile
        * Set Access Token URI to https://api.amazon.com/auth/o2/token
        * Set Client Secret to the previously noted value from Login with Amazon
        * Note the "Redirect URL"
    * There are two properly sized Home Assistant logos in the images/ folder which you can upload to Amazon for use with your skill. Upload both on the "Publishing Information" step of the process.
1. Go back to Login with Amazon and enter the "Redirect URL" as an "Allowed Return URL" for the application you registered.
1. Send a test event by running `make test`, which will validate that haaska can communicate with your Home Assistant instance. Note that you must have the AWS CLI and [jq](https://stedolan.github.io/jq/) installed.

<<<<<<< HEAD
   | Key                   | Example Value                                                                      | Required? | Notes                                                                                            |
   |-----------------------|------------------------------------------------------------------------------------|-----------|--------------------------------------------------------------------------------------------------|
   | `ha_url`              | `https://demo.home-assistant.io/api`                                               | **Yes**   | The API endpoint of your Home Assistant instance. This must end in /api (**no trailing slash**). |
   | `ha_passwd`           | `securepassword`                                                                   | **Yes**   | The API password of your Home Assistant instance.                                                |
   | `ha_cert`             | `mycert.crt`                                                                       | No        | The name of your self-signed certificate located in the `config/` directory.                     |
   | `ha_allowed_entities` | `["light", "switch", "group", "scene", "media_player", "input_boolean", "script"]` | No        | A JSON array of entity types to expose to Alexa. If not provided, the example value is used.     |
=======
### Config Values
>>>>>>> 1a33d3b8

| Key                   | Example Value                                                                      | Required? | Notes                                                                                            |
|-----------------------|------------------------------------------------------------------------------------|-----------|--------------------------------------------------------------------------------------------------|
| `ha_url`              | `https://demo.home-assistant.io/api`                                               | **Yes**   | The API endpoint of your Home Assistant instance. This must end in /api (**no trailing slash**). |
| `ha_passwd`           | `securepassword`                                                                   | **Yes**   | The API password of your Home Assistant instance.                                                |
| `ha_cert`             | `mycert.crt`                                                                       | No        | The name of your self-signed certificate located in the `config/` directory. |

## Usage
After completing setup of haaska, tell Alexa: "Alexa, discover my devices". If there is an issue you can go to `Menu / Smart Home` in the [web](http://echo.amazon.com/#smart-home) or mobile app and have Alexa forget all devices and then do the discovery again.

Then you can say "Alexa, Turn on the office light" or whatever name you have given your configured devices.

Here is the table of possible commands to use to tell Alexa what you want to do:

To do this... | Say this...
--------------|------------
ON Commands |
 | Alexa, turn on `<Device Name>`
 | Alexa, start `<Device Name>`
 | Alexa, unlock `<Device Name>`
 | Alexa, open `<Device Name>`
 | Alexa, boot up `<Device Name>`
 | Alexa, run `<Device Name>`
 | Alexa, arm `<Device Name>`
OFF Commands |
 | Alexa, turn off `<Device Name>`
 | Alexa, stop `<Device Name>` (this one is tricky to get right)
 | Alexa, stop running `<Device Name>` (also very tricky)
 | Alexa, lock `<Device Name>`
 | Alexa, close `<Device Name>`
 | Alexa, shutdown `<Device Name>`
 | Alexa, shut `<Device Name>`
 | Alexa, disarm `<Device Name>`
DIM Commands | `<Position>` is a percentage or a number 1-10
 | Alexa, brighten `<Device Name>` to `<Position>`
 | Alexa, dim `<Device Name> to <Position>`
 | Alexa, raise `<Device Name>` to `<Position>`
 | Alexa, lower `<Device Name>` to `<Position>`
 | Alexa, set `<Device Name>` to `<Position>`
 | Alexa, turn up `<Device Name>` to `<Position>`
 | Alexa, turn down `<Device Name>` to `<Position>`

To see what Alexa thinks you said, you can see the command history under `Menu / Settings / History` in the [web](http://echo.amazon.com/#settings/dialogs) or mobile app.

To view or remove devices that Alexa knows about, you can go to `Menu / Smart Home` in the [web](http://echo.amazon.com/#smart-home) or mobile app.

(Thanks to [ha-bridge](https://github.com/bwssytems/ha-bridge) for originally writing this section!)

## Upgrading

To upgrade to a new version, run `make deploy`

## Customization

Sometimes the "friendly name" of an entity in Home Assistant differs from what you'd actually like to call that entity when talking to Alexa. haaska provides a mechanism to define a custom name for an entity that will be used via Alexa. This is achieved by adding your entity to a [customize](https://home-assistant.io/getting-started/devices/) block in your `configuration.yaml`, and setting the `haaska_name` key to the desired name.

```yaml
customize:
  light.some_long_light_name:
    haaska_name: Overhead
```
If there's an entity you'd like to hide from haaska, you can do that by adding a `haaska_hidden` tag and setting it to `true`; e.g.:

```yaml
customize:
  switch.a_switch:
    haaska_hidden: true
```<|MERGE_RESOLUTION|>--- conflicted
+++ resolved
@@ -42,22 +42,14 @@
 1. Go back to Login with Amazon and enter the "Redirect URL" as an "Allowed Return URL" for the application you registered.
 1. Send a test event by running `make test`, which will validate that haaska can communicate with your Home Assistant instance. Note that you must have the AWS CLI and [jq](https://stedolan.github.io/jq/) installed.
 
-<<<<<<< HEAD
-   | Key                   | Example Value                                                                      | Required? | Notes                                                                                            |
-   |-----------------------|------------------------------------------------------------------------------------|-----------|--------------------------------------------------------------------------------------------------|
-   | `ha_url`              | `https://demo.home-assistant.io/api`                                               | **Yes**   | The API endpoint of your Home Assistant instance. This must end in /api (**no trailing slash**). |
-   | `ha_passwd`           | `securepassword`                                                                   | **Yes**   | The API password of your Home Assistant instance.                                                |
-   | `ha_cert`             | `mycert.crt`                                                                       | No        | The name of your self-signed certificate located in the `config/` directory.                     |
-   | `ha_allowed_entities` | `["light", "switch", "group", "scene", "media_player", "input_boolean", "script"]` | No        | A JSON array of entity types to expose to Alexa. If not provided, the example value is used.     |
-=======
 ### Config Values
->>>>>>> 1a33d3b8
 
 | Key                   | Example Value                                                                      | Required? | Notes                                                                                            |
 |-----------------------|------------------------------------------------------------------------------------|-----------|--------------------------------------------------------------------------------------------------|
 | `ha_url`              | `https://demo.home-assistant.io/api`                                               | **Yes**   | The API endpoint of your Home Assistant instance. This must end in /api (**no trailing slash**). |
 | `ha_passwd`           | `securepassword`                                                                   | **Yes**   | The API password of your Home Assistant instance.                                                |
 | `ha_cert`             | `mycert.crt`                                                                       | No        | The name of your self-signed certificate located in the `config/` directory. |
+| `ha_allowed_entities` | `["light", "switch", "group", "scene", "media_player", "input_boolean", "script"]` | No        | A JSON array of entity types to expose to Alexa. If not provided, the example value is used.     |
 
 ## Usage
 After completing setup of haaska, tell Alexa: "Alexa, discover my devices". If there is an issue you can go to `Menu / Smart Home` in the [web](http://echo.amazon.com/#smart-home) or mobile app and have Alexa forget all devices and then do the discovery again.
