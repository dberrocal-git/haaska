--- conflicted
+++ resolved
@@ -76,12 +76,8 @@
 
 
 class ConnectedHomeCall(object):
-<<<<<<< HEAD
-    def __init__(self, namespace, name, ha, payload, endpoint):
-=======
     def __init__(self, namespace, name, ha, payload, endpoint,
                  correlation_token):
->>>>>>> 824c178a
         logger.debug('Building connected home call %s, %s, %s', namespace,
                      name, payload)
         self.namespace = namespace
@@ -96,10 +92,7 @@
         self.endpoint = endpoint
         self.entity = None
         self.context_properties = []
-<<<<<<< HEAD
-=======
         self.correlationToken = correlation_token
->>>>>>> 824c178a
         # if 'appliance' in self.payload:
         #    details = payload['appliance']['additionalApplianceDetails']
         #    self.entity = mk_entity(ha, details['entity_id'])
@@ -140,11 +133,7 @@
                                 'messageId': str(uuid4()),
                                 'name': self.response_name,
                                 'payloadVersion': '3',
-<<<<<<< HEAD
-                                'correlationToken': '123456'
-=======
                                 'correlationToken': self.correlationToken
->>>>>>> 824c178a
                                 }
         return r
 
@@ -157,8 +146,6 @@
             except Exception:
                 logger.exception('v3 DiscoverAppliancesRequest failed')
 
-<<<<<<< HEAD
-=======
     class ReportState(ConnectedHomeCall):
         def ReportState(self):
             # Simple reporting for endpoint health,
@@ -184,7 +171,6 @@
                     "uncertaintyInMilliseconds": 200
                 })
 
->>>>>>> 824c178a
     class PowerController(ConnectedHomeCall):
         def TurnOn(self):
             self.entity.turn_on()
@@ -300,8 +286,6 @@
                 "uncertaintyInMilliseconds": 200
             })
 
-<<<<<<< HEAD
-=======
     ''' class TemperatureSensor(ConnectedHomeCall):
         def ReportState(self):
             state = self.ha.get('states/' + self.entity.entity_id)
@@ -318,7 +302,6 @@
                 "uncertaintyInMilliseconds": 200
             }) '''
 
->>>>>>> 824c178a
     class ConnectedHome(object):
         class System(ConnectedHomeCall):
             def HealthCheckRequest(self):
@@ -482,22 +465,14 @@
                 return {'lockState': lock_state}
 
 
-<<<<<<< HEAD
-def invoke(namespace, name, ha, payload, endpoint):
-=======
 def invoke(namespace, name, ha, payload, endpoint, correlation_token):
->>>>>>> 824c178a
     class allowed(object):
         Alexa = Alexa
     make_class = operator.attrgetter(namespace)
     logger.debug('Calling invoke %s, %s, %s, %s, %s', namespace, name, ha,
                  payload, endpoint)
-<<<<<<< HEAD
-    obj = make_class(allowed)(namespace, name, ha, payload, endpoint)
-=======
     obj = make_class(allowed)(namespace, name, ha, payload, endpoint,
                               correlation_token)
->>>>>>> 824c178a
     return obj.invoke(name)
 
 
@@ -1026,16 +1001,11 @@
     if version == "3":
         logger.setLevel(logging.DEBUG)
         directive = event['directive']
-<<<<<<< HEAD
-        namespace = directive['header']['namespace']
-        name = directive['header']['name']
-=======
         header = directive['header']
 
         namespace = header.get('namespace')
         name = header.get('name')
         correlation_token = header.get('correlationToken')
->>>>>>> 824c178a
 
         payload = directive.get('payload')
         endpoint = directive.get('endpoint')
@@ -1044,12 +1014,8 @@
             {k: v for k, v in payload.items()
                 if k != u'accessToken'}))
 
-<<<<<<< HEAD
-        return invoke(namespace, name, ha, payload, endpoint)
-=======
         return invoke(namespace, name, ha, payload, endpoint,
                       correlation_token)
->>>>>>> 824c178a
     else:
         logger.debug('calling v2 event handler')
         return ''